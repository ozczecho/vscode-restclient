{
  "name": "rest-client",
  "displayName": "REST Client",
  "description": "REST Client for Visual Studio Code",
<<<<<<< HEAD
  "version": "0.14.61",
=======
  "version": "0.16.0",
>>>>>>> 11f38e9d
  "publisher": "humao",
  "author": {
    "name": "Huachao Mao",
    "email": "huachaomao@gmail.com"
  },
  "icon": "images/rest_icon.png",
  "galleryBanner": {
    "color": "#000000",
    "theme": "dark"
  },
  "license": "MIT",
  "bugs": {
    "url": "https://github.com/Huachao/vscode-restclient/issues",
    "email": "huachaomao@gmail.com"
  },
  "homepage": "https://github.com/Huachao/vscode-restclient/blob/master/README.md",
  "repository": {
    "type": "git",
    "url": "https://github.com/Huachao/vscode-restclient.git"
  },
  "engines": {
    "vscode": "^1.17.0"
  },
  "categories": [
    "Other",
    "Snippets",
    "Languages"
  ],
  "keywords": [
    "REST",
    "Http",
    "multi-root ready"
  ],
  "activationEvents": [
    "onCommand:rest-client.request",
    "onCommand:rest-client.history",
    "onCommand:rest-client.clear-history",
    "onCommand:rest-client.save-response",
    "onCommand:rest-client.save-response-body",
    "onCommand:rest-client.switch-environment",
    "onLanguage:http"
  ],
  "main": "./out/src/extension",
  "contributes": {
    "languages": [
      {
        "id": "http",
        "aliases": [
          "HTTP",
          "Http",
          "http"
        ],
        "extensions": [
          ".http",
          ".rest"
        ],
        "firstLine": "^(GET|POST|PUT|DELETE|PATCH|HEAD|OPTIONS|CONNECT|TRACE)\\s+(.*?)HTTP/[0-9\\.]+$",
        "configuration": "./language-configuration.json"
      }
    ],
    "grammars": [
      {
        "language": "http",
        "scopeName": "source.http",
        "path": "./syntaxes/http.tmLanguage"
      }
    ],
    "snippets": [
      {
        "language": "http",
        "path": "./snippets/http.json"
      },
      {
        "language": "plaintext",
        "path": "./snippets/http.json"
      }
    ],
    "commands": [
      {
        "command": "rest-client.request",
        "title": "Send Request",
        "category": "Rest Client"
      },
      {
        "command": "rest-client.rerun-last-request",
        "title": "Rerun Last Request",
        "category": "Rest Client"
      },
      {
        "command": "rest-client.cancel-request",
        "title": "Cancel Request",
        "category": "Rest Client"
      },
      {
        "command": "rest-client.switch-environment",
        "title": "Switch Environment",
        "category": "Rest Client"
      },
      {
        "command": "rest-client.history",
        "title": "View Request History",
        "category": "Rest Client"
      },
      {
        "command": "rest-client.clear-history",
        "title": "Clear Request History",
        "category": "Rest Client"
      },
      {
        "command": "rest-client.save-response",
        "title": "Save Response",
        "icon": {
          "light": "./images/save.svg",
          "dark": "./images/save-inverse.svg"
        },
        "category": "Rest Client"
      },
      {
        "command": "rest-client.save-response-body",
        "title": "Save Response Body",
        "icon": {
          "light": "./images/save-body.svg",
          "dark": "./images/save-body-inverse.svg"
        },
        "category": "Rest Client"
      },
      {
        "command": "rest-client.generate-codesnippet",
        "title": "Generate Code Snippet",
        "category": "Rest Client"
      },
      {
        "command": "rest-client.copy-codesnippet",
        "title": "Copy Code Snippet",
        "icon": {
          "light": "./images/copy.svg",
          "dark": "./images/copy-inverse.svg"
        },
        "category": "Rest Client"
      },
      {
        "command": "rest-client.copy-request-as-curl",
        "title": "Copy Request As cURL",
        "category": "Rest Client"
      }
    ],
    "menus": {
      "editor/title": [
        {
          "when": "resourceScheme == rest-response",
          "command": "rest-client.save-response",
          "group": "navigation"
        },
        {
          "when": "resourceScheme == rest-response",
          "command": "rest-client.save-response-body",
          "group": "navigation"
        },
        {
          "when": "resourceScheme == rest-code-snippet",
          "command": "rest-client.copy-codesnippet",
          "group": "navigation"
        }
      ],
      "editor/context": [
        {
          "command": "rest-client.request",
          "when": "editorTextFocus && editorLangId == http",
          "group": "rest-client@1"
        },
        {
          "command": "rest-client.generate-codesnippet",
          "when": "editorTextFocus && editorLangId == http",
          "group": "rest-client@2"
        },
        {
          "command": "rest-client.copy-request-as-curl",
          "when": "editorTextFocus && editorLangId == http",
          "group": "rest-client@3"
        }
      ]
    },
    "keybindings": [
      {
        "command": "rest-client.request",
        "key": "ctrl+alt+r",
        "mac": "cmd+alt+r",
        "when": "editorTextFocus && editorLangId == 'http'"
      },
      {
        "command": "rest-client.request",
        "key": "ctrl+alt+r",
        "mac": "cmd+alt+r",
        "when": "editorTextFocus && editorLangId == 'plaintext'"
      },
      {
        "command": "rest-client.rerun-last-request",
        "key": "ctrl+alt+l",
        "mac": "cmd+alt+l",
        "when": "editorTextFocus && editorLangId == 'http'"
      },
      {
        "command": "rest-client.rerun-last-request",
        "key": "ctrl+alt+l",
        "mac": "cmd+alt+l",
        "when": "editorTextFocus && editorLangId == 'plaintext'"
      },
      {
        "command": "rest-client.rerun-last-request",
        "key": "ctrl+alt+l",
        "mac": "cmd+alt+l",
        "when": "resourceScheme == rest-response"
      },
      {
        "command": "rest-client.cancel-request",
        "key": "ctrl+alt+k",
        "mac": "cmd+alt+k",
        "when": "editorTextFocus && editorLangId == 'http'"
      },
      {
        "command": "rest-client.cancel-request",
        "key": "ctrl+alt+k",
        "mac": "cmd+alt+k",
        "when": "editorTextFocus && editorLangId == 'plaintext'"
      },
      {
        "command": "rest-client.history",
        "key": "ctrl+alt+h",
        "mac": "cmd+alt+h"
      },
      {
        "command": "rest-client.switch-environment",
        "key": "ctrl+alt+e",
        "mac": "cmd+alt+e"
      },
      {
        "command": "rest-client.generate-codesnippet",
        "key": "ctrl+alt+c",
        "mac": "cmd+alt+c",
        "when": "editorTextFocus && editorLangId == 'http'"
      },
      {
        "command": "rest-client.generate-codesnippet",
        "key": "ctrl+alt+c",
        "mac": "cmd+alt+c",
        "when": "editorTextFocus && editorLangId == 'plaintext'"
      }
    ],
    "configuration": {
      "type": "object",
      "title": "REST Client configuration",
      "properties": {
        "rest-client.followredirect": {
          "type": "boolean",
          "default": true,
          "scope": "resource",
          "description": "Follow HTTP 3xx responses as redirects."
        },
        "rest-client.defaultuseragent": {
          "type": "string",
          "default": "vscode-restclient",
          "scope": "resource",
          "description": "If User-Agent header is omitted in request header, this value will be added as user agent for each request."
        },
        "rest-client.timeoutinmilliseconds": {
          "type": "integer",
          "default": 0,
          "scope": "resource",
          "description": "Timeout in milliseconds. 0 for infinity"
        },
        "rest-client.showResponseInDifferentTab": {
          "type": "boolean",
          "default": false,
          "scope": "resource",
          "description": "Show response in different tab"
        },
        "rest-client.rememberCookiesForSubsequentRequests": {
          "type": "boolean",
          "default": true,
          "scope": "resource",
          "description": "Remember cookies for subsequent requests"
        },
        "rest-client.enableTelemetry": {
          "type": "boolean",
          "default": true,
          "scope": "resource",
          "description": "Send out anonymous usage data"
        },
        "rest-client.excludeHostsForProxy": {
          "type": "array",
          "default": [],
          "scope": "resource",
          "description": "Excluded hosts when using using proxy settings"
        },
        "rest-client.fontSize": {
          "type": "number",
          "default": null,
          "scope": "resource",
          "description": "Controls the font size in pixels used in the response preview"
        },
        "rest-client.fontFamily": {
          "type": "string",
          "default": null,
          "scope": "resource",
          "description": "Controls the font family used in the response preview"
        },
        "rest-client.fontWeight": {
          "type": "string",
          "enum": [
            "normal",
            "bold",
            "bolder",
            "lighter",
            "100",
            "200",
            "300",
            "400",
            "500",
            "600",
            "700",
            "800",
            "900"
          ],
          "scope": "resource",
          "description": "Controls the font weight used in the response preview"
        },
        "rest-client.environmentVariables": {
          "type": "object",
          "default": {"$shared": {}},
          "scope": "resource",
          "description": "Sets the environments and custom variables belongs to it (e.g., {\"production\": {\"host\": \"api.example.com\"}, \"sandbox\":{\"host\":\"sandbox.api.example.com\"}})",
          "additionalProperties": {
            "anyOf": [
              {
                "type": "object",
                "default": {},
                "description": "Sets the custom variables belong to this environment",
                "additionalProperties": {
                  "anyOf": [
                    {
                      "type": "string",
                      "description": "Value of the custom variable"
                    }
                  ]
                }
              }
            ]
          }
        },
        "rest-client.mimeAndFileExtensionMapping": {
          "type": "object",
          "default": {},
          "scope": "resource",
          "description": "Sets the custom mapping of mime type and file extension of saved response body (e.g., {\"application/atom+xml\": \"xml\"})"
        },
        "rest-client.previewResponseInUntitledDocument": {
          "type": "boolean",
          "default": false,
          "scope": "resource",
          "description": "Preview response in untitled document if set to true, otherwise displayed in html view"
        },
        "rest-client.previewResponseSetUntitledDocumentLanguageByContentType": {
          "type": "boolean",
          "default": false,
          "scope": "resource",
          "description": "Attempt to automatically set document language based on Content-Type header when showing each response in new tab"
        },
        "rest-client.includeAdditionalInfoInResponse": {
          "type": "boolean",
          "default": false,
          "scope": "resource",
          "description": "Include additional information such as request URL and response time when preview is set to use untitled document"
        },
        "rest-client.certificates": {
          "type": "object",
          "default": {},
          "scope": "resource",
          "description": "Certificate paths for different hosts. The path can be absolute path or relative path(relative to workspace or current http file)",
          "pattern": "^(?!http(s?)://)",
          "additionalProperties": {
            "anyOf": [
              {
                "type": "object",
                "default": {},
                "description": "Certifcate paths for specific host(e.g., foo.com, bar.org:8081), port is optional",
                "properties": {
                  "cert": {
                    "type": "string",
                    "description": "Absolute or relative path of Public x509 certificate"
                  },
                  "key": {
                    "type": "string",
                    "description": "Absolute or relative path of Private key"
                  },
                  "pfx": {
                    "type": "string",
                    "description": "Absolute or relative path of PKCS #12 certificate"
                  },
                  "passphrase": {
                    "type": "string",
                    "description": "[Optional] A string of passphrase for the private key or pfx"
                  }
                },
                "dependencies": {
                  "cert": [
                    "key"
                  ],
                  "key": [
                    "cert"
                  ]
                }
              }
            ]
          }
        },
        "rest-client.useTrunkedTransferEncodingForSendingFileContent": {
          "type": "boolean",
          "default": true,
          "scope": "resource",
          "description": "Use trunked transfer encoding for sending file content as request body"
        },
        "rest-client.suppressResponseBodyContentTypeValidationWarning": {
          "type": "boolean",
          "default": false,
          "scope": "resource",
          "description": "Suppress response body content type validation"
        },
        "rest-client.previewOption": {
          "type": "string",
          "enum": [
            "full",
            "headers",
            "body",
            "exchange"
          ],
          "default": "full",
          "scope": "resource",
          "description": "Response preview output option. 'full' for whole response message(status line, headers and body). 'headers' for response headers(as well as status line). 'body' for response body only. 'exchange' for whole HTTP exchange (request and response)"
        }
      }
    }
  },
  "scripts": {
    "vscode:prepublish": "tsc -p ./",
    "compile": "tsc -watch -p ./",
    "postinstall": "node ./node_modules/vscode/bin/install",
    "tslint": "tslint --project tsconfig.json"
  },
  "devDependencies": {
    "@types/crypto-js": "^3.1.33",
    "@types/mocha": "^2.2.32",
    "@types/node": "^6.0.63",
    "mocha": "^3.2.0",
    "tslint": "^4.2.0",
    "typescript": "^2.3.4",
    "vscode": "^1.0.0"
  },
  "dependencies": {
    "applicationinsights": "^0.18.0",
    "autolinker": "^1.4.0",
    "code-highlight-linenums": "^0.2.1",
    "combined-stream": "^1.0.5",
    "copy-paste": "^1.3.0",
    "crypto-js": "^3.1.9-1",
    "elegant-spinner": "^1.0.1",
    "encodeurl": "^1.0.1",
    "filesize": "^3.3.0",
    "highlight.js": "^9.6.0",
    "httpsnippet": "^1.16.5",
    "iconv-lite": "^0.4.15",
    "mime-types": "^2.1.14",
    "moment": "^2.15.1",
    "node-uuid": "^1.4.7",
    "pretty-data": "^0.40.0",
    "request": "^2.81.0",
    "tmp": "^0.0.31",
    "tough-cookie-file-store-bugfix": "Huachao/tough-cookie-file-store-bugfix",
    "yargs": "^6.0.0"
  }
}<|MERGE_RESOLUTION|>--- conflicted
+++ resolved
@@ -2,11 +2,7 @@
   "name": "rest-client",
   "displayName": "REST Client",
   "description": "REST Client for Visual Studio Code",
-<<<<<<< HEAD
-  "version": "0.14.61",
-=======
-  "version": "0.16.0",
->>>>>>> 11f38e9d
+  "version": "0.16.1-mike",
   "publisher": "humao",
   "author": {
     "name": "Huachao Mao",
