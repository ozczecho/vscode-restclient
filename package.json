{
  "name": "rest-client",
  "displayName": "REST Client",
  "description": "REST Client for Visual Studio Code",
<<<<<<< HEAD
  "version": "0.16.1-mike",
=======
  "version": "0.17.0",
>>>>>>> ce9a6eb1
  "publisher": "humao",
  "author": {
    "name": "Huachao Mao",
    "email": "huachaomao@gmail.com"
  },
  "icon": "images/rest_icon.png",
  "galleryBanner": {
    "color": "#000000",
    "theme": "dark"
  },
  "license": "MIT",
  "bugs": {
    "url": "https://github.com/Huachao/vscode-restclient/issues",
    "email": "huachaomao@gmail.com"
  },
  "homepage": "https://github.com/Huachao/vscode-restclient/blob/master/README.md",
  "repository": {
    "type": "git",
    "url": "https://github.com/Huachao/vscode-restclient.git"
  },
  "engines": {
    "vscode": "^1.17.0"
  },
  "categories": [
    "Other",
    "Snippets",
    "Languages"
  ],
  "keywords": [
    "REST",
    "Http",
    "multi-root ready"
  ],
  "activationEvents": [
    "onCommand:rest-client.request",
    "onCommand:rest-client.history",
    "onCommand:rest-client.clear-history",
    "onCommand:rest-client.save-response",
    "onCommand:rest-client.save-response-body",
    "onCommand:rest-client.switch-environment",
    "onCommand:rest-client.clear-aad-token-cache",
    "onLanguage:http"
  ],
  "main": "./out/src/extension",
  "contributes": {
    "languages": [
      {
        "id": "http",
        "aliases": [
          "HTTP",
          "Http",
          "http"
        ],
        "extensions": [
          ".http",
          ".rest"
        ],
        "firstLine": "^(GET|POST|PUT|DELETE|PATCH|HEAD|OPTIONS|CONNECT|TRACE)\\s+(.*?)HTTP/[0-9\\.]+$",
        "configuration": "./language-configuration.json"
      }
    ],
    "grammars": [
      {
        "language": "http",
        "scopeName": "source.http",
        "path": "./syntaxes/http.tmLanguage"
      }
    ],
    "snippets": [
      {
        "language": "http",
        "path": "./snippets/http.json"
      },
      {
        "language": "plaintext",
        "path": "./snippets/http.json"
      }
    ],
    "commands": [
      {
        "command": "rest-client.request",
        "title": "Send Request",
        "category": "Rest Client"
      },
      {
        "command": "rest-client.rerun-last-request",
        "title": "Rerun Last Request",
        "category": "Rest Client"
      },
      {
        "command": "rest-client.cancel-request",
        "title": "Cancel Request",
        "category": "Rest Client"
      },
      {
        "command": "rest-client.switch-environment",
        "title": "Switch Environment",
        "category": "Rest Client"
      },
      {
        "command": "rest-client.history",
        "title": "View Request History",
        "category": "Rest Client"
      },
      {
        "command": "rest-client.clear-history",
        "title": "Clear Request History",
        "category": "Rest Client"
      },
      {
        "command": "rest-client.save-response",
        "title": "Save Full Response",
        "icon": {
          "light": "./images/save.svg",
          "dark": "./images/save-inverse.svg"
        },
        "category": "Rest Client"
      },
      {
        "command": "rest-client.save-response-body",
        "title": "Save Response Body",
        "icon": {
          "light": "./images/save-body.svg",
          "dark": "./images/save-body-inverse.svg"
        },
        "category": "Rest Client"
      },
      {
        "command": "rest-client.generate-codesnippet",
        "title": "Generate Code Snippet",
        "category": "Rest Client"
      },
      {
        "command": "rest-client.copy-codesnippet",
        "title": "Copy Code Snippet",
        "icon": {
          "light": "./images/copy.svg",
          "dark": "./images/copy-inverse.svg"
        },
        "category": "Rest Client"
      },
      {
        "command": "rest-client.copy-request-as-curl",
        "title": "Copy Request As cURL",
        "category": "Rest Client"
      },
      {
        "command": "rest-client.clear-aad-token-cache",
        "title": "Clear Azure AD Token Cache",
        "category": "Rest Client"
      }
    ],
    "menus": {
      "editor/title": [
        {
          "when": "resourceScheme == rest-response",
          "command": "rest-client.save-response",
          "group": "navigation"
        },
        {
          "when": "resourceScheme == rest-response",
          "command": "rest-client.save-response-body",
          "group": "navigation"
        },
        {
          "when": "resourceScheme == rest-code-snippet",
          "command": "rest-client.copy-codesnippet",
          "group": "navigation"
        }
      ],
      "editor/context": [
        {
          "command": "rest-client.request",
          "when": "editorTextFocus && editorLangId == http",
          "group": "rest-client@1"
        },
        {
          "command": "rest-client.generate-codesnippet",
          "when": "editorTextFocus && editorLangId == http",
          "group": "rest-client@2"
        },
        {
          "command": "rest-client.copy-request-as-curl",
          "when": "editorTextFocus && editorLangId == http",
          "group": "rest-client@3"
        }
      ]
    },
    "keybindings": [
      {
        "command": "rest-client.request",
        "key": "ctrl+alt+r",
        "mac": "cmd+alt+r",
        "when": "editorTextFocus && editorLangId == 'http'"
      },
      {
        "command": "rest-client.request",
        "key": "ctrl+alt+r",
        "mac": "cmd+alt+r",
        "when": "editorTextFocus && editorLangId == 'plaintext'"
      },
      {
        "command": "rest-client.rerun-last-request",
        "key": "ctrl+alt+l",
        "mac": "cmd+alt+l",
        "when": "editorTextFocus && editorLangId == 'http'"
      },
      {
        "command": "rest-client.rerun-last-request",
        "key": "ctrl+alt+l",
        "mac": "cmd+alt+l",
        "when": "editorTextFocus && editorLangId == 'plaintext'"
      },
      {
        "command": "rest-client.rerun-last-request",
        "key": "ctrl+alt+l",
        "mac": "cmd+alt+l",
        "when": "resourceScheme == rest-response"
      },
      {
        "command": "rest-client.cancel-request",
        "key": "ctrl+alt+k",
        "mac": "cmd+alt+k",
        "when": "editorTextFocus && editorLangId == 'http'"
      },
      {
        "command": "rest-client.cancel-request",
        "key": "ctrl+alt+k",
        "mac": "cmd+alt+k",
        "when": "editorTextFocus && editorLangId == 'plaintext'"
      },
      {
        "command": "rest-client.history",
        "key": "ctrl+alt+h",
        "mac": "cmd+alt+h"
      },
      {
        "command": "rest-client.switch-environment",
        "key": "ctrl+alt+e",
        "mac": "cmd+alt+e"
      },
      {
        "command": "rest-client.generate-codesnippet",
        "key": "ctrl+alt+c",
        "mac": "cmd+alt+c",
        "when": "editorTextFocus && editorLangId == 'http'"
      },
      {
        "command": "rest-client.generate-codesnippet",
        "key": "ctrl+alt+c",
        "mac": "cmd+alt+c",
        "when": "editorTextFocus && editorLangId == 'plaintext'"
      }
    ],
    "configuration": {
      "type": "object",
      "title": "REST Client configuration",
      "properties": {
        "rest-client.followredirect": {
          "type": "boolean",
          "default": true,
          "scope": "resource",
          "description": "Follow HTTP 3xx responses as redirects."
        },
        "rest-client.defaultuseragent": {
          "type": "string",
          "default": "vscode-restclient",
          "scope": "resource",
          "description": "If User-Agent header is omitted in request header, this value will be added as user agent for each request."
        },
        "rest-client.timeoutinmilliseconds": {
          "type": "integer",
          "default": 0,
          "scope": "resource",
          "description": "Timeout in milliseconds. 0 for infinity"
        },
        "rest-client.showResponseInDifferentTab": {
          "type": "boolean",
          "default": false,
          "scope": "resource",
          "description": "Show response in different tab"
        },
        "rest-client.rememberCookiesForSubsequentRequests": {
          "type": "boolean",
          "default": true,
          "scope": "resource",
          "description": "Remember cookies for subsequent requests"
        },
        "rest-client.enableTelemetry": {
          "type": "boolean",
          "default": true,
          "scope": "resource",
          "description": "Send out anonymous usage data"
        },
        "rest-client.excludeHostsForProxy": {
          "type": "array",
          "default": [],
          "scope": "resource",
          "description": "Excluded hosts when using using proxy settings"
        },
        "rest-client.fontSize": {
          "type": "number",
          "default": null,
          "scope": "resource",
          "description": "Controls the font size in pixels used in the response preview"
        },
        "rest-client.fontFamily": {
          "type": "string",
          "default": null,
          "scope": "resource",
          "description": "Controls the font family used in the response preview"
        },
        "rest-client.fontWeight": {
          "type": "string",
          "enum": [
            "normal",
            "bold",
            "bolder",
            "lighter",
            "100",
            "200",
            "300",
            "400",
            "500",
            "600",
            "700",
            "800",
            "900"
          ],
          "scope": "resource",
          "description": "Controls the font weight used in the response preview"
        },
        "rest-client.environmentVariables": {
          "type": "object",
          "default": {"$shared": {}},
          "scope": "resource",
          "description": "Sets the environments and custom variables belongs to it, especially the special environment name '$shared' is used to create variables shared across all the individual environments (e.g., {\"$shared\": {\"version\": \"v1\"}, \"production\": {\"host\": \"api.example.com\"}, \"sandbox\":{\"host\":\"sandbox.api.example.com\"}})",
          "additionalProperties": {
            "anyOf": [
              {
                "type": "object",
                "default": {},
                "description": "Sets the custom variables belong to this environment",
                "additionalProperties": {
                  "anyOf": [
                    {
                      "type": "string",
                      "description": "Value of the custom variable"
                    }
                  ]
                }
              }
            ]
          }
        },
        "rest-client.mimeAndFileExtensionMapping": {
          "type": "object",
          "default": {},
          "scope": "resource",
          "description": "Sets the custom mapping of mime type and file extension of saved response body (e.g., {\"application/atom+xml\": \"xml\"})"
        },
        "rest-client.previewResponseInUntitledDocument": {
          "type": "boolean",
          "default": false,
          "scope": "resource",
          "description": "Preview response in untitled document if set to true, otherwise displayed in html view"
        },
        "rest-client.previewResponseSetUntitledDocumentLanguageByContentType": {
          "type": "boolean",
          "default": false,
          "scope": "resource",
          "description": "Attempt to automatically set document language based on Content-Type header when showing each response in new tab"
        },
        "rest-client.includeAdditionalInfoInResponse": {
          "type": "boolean",
          "default": false,
          "scope": "resource",
          "description": "Include additional information such as request URL and response time when preview is set to use untitled document"
        },
        "rest-client.certificates": {
          "type": "object",
          "default": {},
          "scope": "resource",
          "description": "Certificate paths for different hosts. The path can be absolute path or relative path(relative to workspace or current http file)",
          "pattern": "^(?!http(s?)://)",
          "additionalProperties": {
            "anyOf": [
              {
                "type": "object",
                "default": {},
                "description": "Certifcate paths for specific host(e.g., foo.com, bar.org:8081), port is optional",
                "properties": {
                  "cert": {
                    "type": "string",
                    "description": "Absolute or relative path of Public x509 certificate"
                  },
                  "key": {
                    "type": "string",
                    "description": "Absolute or relative path of Private key"
                  },
                  "pfx": {
                    "type": "string",
                    "description": "Absolute or relative path of PKCS #12 certificate"
                  },
                  "passphrase": {
                    "type": "string",
                    "description": "[Optional] A string of passphrase for the private key or pfx"
                  }
                },
                "dependencies": {
                  "cert": [
                    "key"
                  ],
                  "key": [
                    "cert"
                  ]
                }
              }
            ]
          }
        },
        "rest-client.useTrunkedTransferEncodingForSendingFileContent": {
          "type": "boolean",
          "default": true,
          "scope": "resource",
          "description": "Use trunked transfer encoding for sending file content as request body"
        },
        "rest-client.suppressResponseBodyContentTypeValidationWarning": {
          "type": "boolean",
          "default": false,
          "scope": "resource",
          "description": "Suppress response body content type validation"
        },
        "rest-client.previewOption": {
          "type": "string",
          "enum": [
            "full",
            "headers",
            "body",
            "exchange"
          ],
          "default": "full",
          "scope": "resource",
          "description": "Response preview output option. 'full' for whole response message(status line, headers and body). 'headers' for response headers(as well as status line). 'body' for response body only. 'exchange' for whole HTTP exchange (request and response)"
        },
        "rest-client.showEnvironmentStatusBarItem": {
          "type": "boolean",
          "default": true,
          "scope": "resource",
          "description": "Show environment picker in status bar"
        },
        "rest-client.disableHighlightResonseBodyForLargeResponse": {
          "type": "boolean",
          "default": true,
          "scope": "resource",
          "description": "Controls whether to highlight response body for response whose size is larger than limit specified by 'rest-client.largeResponseSizeLimitInMB'"
        },
        "rest-client.disableAddingHrefLinkForLargeResponse": {
          "type": "boolean",
          "default": true,
          "scope": "resource",
          "description": "Controls whether to add href link in previewed response for response whose size is larger than limit specified by 'rest-client.largeResponseSizeLimitInMB'"
        },
        "rest-client.largeResponseBodySizeLimitInMB": {
          "type": "number",
          "default": 5,
          "minimum": 0,
          "exclusiveMinimum": true,
          "scope": "resource",
          "description": "Set the response body size threshold of MB to identify whether a response is a so-called 'large response', only used when 'rest-client.disableHighlightResonseBodyForLargeResponse' and/or 'rest-client.disableAddingHrefLinkForLargeResponse' is set to true"
        }
      }
    }
  },
  "scripts": {
    "vscode:prepublish": "tsc -p ./",
    "compile": "tsc -watch -p ./",
    "postinstall": "node ./node_modules/vscode/bin/install",
    "tslint": "tslint --project tsconfig.json"
  },
  "devDependencies": {
    "@types/crypto-js": "^3.1.33",
    "@types/mocha": "^2.2.32",
    "@types/node": "^6.0.63",
    "mocha": "^3.2.0",
    "tslint": "^4.2.0",
<<<<<<< HEAD
    "typescript": "^2.3.4",
=======
    "typescript": "^2.6.2",
>>>>>>> ce9a6eb1
    "vscode": "^1.0.0"
  },
  "dependencies": {
    "adal-node": "^0.1.26",
    "applicationinsights": "^0.18.0",
    "autolinker": "^1.4.0",
    "code-highlight-linenums": "^0.2.1",
    "combined-stream": "^1.0.5",
    "copy-paste": "^1.3.0",
    "crypto-js": "^3.1.9-1",
    "elegant-spinner": "^1.0.1",
    "encodeurl": "^1.0.1",
    "filesize": "^3.3.0",
    "highlight.js": "^9.6.0",
    "httpsnippet": "^1.16.5",
    "iconv-lite": "^0.4.15",
    "mime-types": "^2.1.14",
    "moment": "^2.20.1",
    "node-uuid": "^1.4.7",
    "pretty-data": "^0.40.0",
    "request": "^2.81.0",
    "tmp": "^0.0.31",
    "tough-cookie-file-store-bugfix": "Huachao/tough-cookie-file-store-bugfix",
    "yargs": "^6.0.0"
  }
}<|MERGE_RESOLUTION|>--- conflicted
+++ resolved
@@ -2,11 +2,7 @@
   "name": "rest-client",
   "displayName": "REST Client",
   "description": "REST Client for Visual Studio Code",
-<<<<<<< HEAD
-  "version": "0.16.1-mike",
-=======
-  "version": "0.17.0",
->>>>>>> ce9a6eb1
+  "version": "0.17.1-mike",
   "publisher": "humao",
   "author": {
     "name": "Huachao Mao",
@@ -493,11 +489,7 @@
     "@types/node": "^6.0.63",
     "mocha": "^3.2.0",
     "tslint": "^4.2.0",
-<<<<<<< HEAD
-    "typescript": "^2.3.4",
-=======
     "typescript": "^2.6.2",
->>>>>>> ce9a6eb1
     "vscode": "^1.0.0"
   },
   "dependencies": {
