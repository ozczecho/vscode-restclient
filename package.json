{
  "name": "rest-client",
  "displayName": "REST Client",
  "description": "REST Client for Visual Studio Code",
<<<<<<< HEAD
  "version": "0.12.2-mike",
=======
  "version": "0.12.3",
>>>>>>> 4e93168f
  "publisher": "humao",
  "author": {
    "name": "Huachao Mao",
    "email": "huachaomao@gmail.com"
  },
  "icon": "images/rest.png",
  "galleryBanner": {
    "color": "#4dffff",
    "theme": "light"
  },
  "license": "MIT",
  "bugs": {
    "url": "https://github.com/Huachao/vscode-restclient/issues",
    "email": "huachaomao@gmail.com"
  },
  "homepage": "https://github.com/Huachao/vscode-restclient/blob/master/README.md",
  "repository": {
    "type": "git",
    "url": "https://github.com/Huachao/vscode-restclient.git"
  },
  "engines": {
    "vscode": "^0.10.10"
  },
  "categories": [
    "Other",
    "Snippets",
    "Languages"
  ],
  "keywords": [
    "REST",
    "Http"
  ],
  "activationEvents": [
    "onCommand:rest-client.request",
    "onCommand:rest-client.history",
    "onCommand:rest-client.clear-history",
    "onCommand:rest-client.save-response",
    "onCommand:rest-client.switch-environment",
    "onLanguage:http"
  ],
  "main": "./out/src/extension",
  "contributes": {
    "languages": [
      {
        "id": "http",
        "aliases": [
          "HTTP",
          "Http",
          "http"
        ],
        "extensions": [
          ".http",
          ".rest"
        ],
        "firstLine": "^(GET|POST|PUT|DELETE|PATCH|HEAD|OPTIONS|CONNECT|TRACE)\\s+(.*?)HTTP/[0-9\\.]+$",
        "configuration": "./language-configuration.json"
      }
    ],
    "grammars": [
      {
        "language": "http",
        "scopeName": "source.http",
        "path": "./syntaxes/http.tmLanguage"
      }
    ],
    "snippets": [
      {
        "language": "http",
        "path": "./snippets/http.json"
      },
      {
        "language": "plaintext",
        "path": "./snippets/http.json"
      }
    ],
    "commands": [
      {
        "command": "rest-client.request",
        "title": "Send Request",
        "category": "Rest Client"
      },
      {
        "command": "rest-client.rerun-last-request",
        "title": "Rerun Last Request",
        "category": "Rest Client"
      },
      {
        "command": "rest-client.cancel-request",
        "title": "Cancel Request",
        "category": "Rest Client"
      },
      {
        "command": "rest-client.switch-environment",
        "title": "Switch Environment",
        "category": "Rest Client"
      },
      {
        "command": "rest-client.history",
        "title": "View Request History",
        "category": "Rest Client"
      },
      {
        "command": "rest-client.clear-history",
        "title": "Clear Request History",
        "category": "Rest Client"
      },
      {
        "command": "rest-client.save-response",
        "title": "Save Response",
        "icon": {
          "light": "./images/save.svg",
          "dark": "./images/save-inverse.svg"
        },
        "category": "Rest Client"
      },
      {
        "command": "rest-client.generate-codesnippet",
        "title": "Generate Code Snippet",
        "category": "Rest Client"
      },
      {
        "command": "rest-client.copy-codesnippet",
        "title": "Copy Code Snippet",
        "icon": {
          "light": "./images/copy.svg",
          "dark": "./images/copy-inverse.svg"
        },
        "category": "Rest Client"
      }
    ],
    "menus": {
      "editor/title": [
        {
          "when": "resourceScheme == rest-response",
          "command": "rest-client.save-response",
          "group": "navigation"
        },
        {
          "when": "resourceScheme == rest-code-snippet",
          "command": "rest-client.copy-codesnippet",
          "group": "navigation"
        }
      ],
      "editor/context": [
        {
          "command": "rest-client.request",
          "when": "editorTextFocus && editorLangId == http",
          "group": "rest-client@1"
        },
        {
          "command": "rest-client.generate-codesnippet",
          "when": "editorTextFocus && editorLangId == http",
          "group": "rest-client@2"
        }
      ]
    },
    "keybindings": [
      {
        "command": "rest-client.request",
        "key": "ctrl+alt+r",
        "mac": "cmd+alt+r",
        "when": "editorTextFocus && editorLangId == 'http'"
      },
      {
        "command": "rest-client.request",
        "key": "ctrl+alt+r",
        "mac": "cmd+alt+r",
        "when": "editorTextFocus && editorLangId == 'plaintext'"
      },
      {
        "command": "rest-client.rerun-last-request",
        "key": "ctrl+alt+l",
        "mac": "cmd+alt+l",
        "when": "editorTextFocus && editorLangId == 'http'"
      },
      {
        "command": "rest-client.rerun-last-request",
        "key": "ctrl+alt+l",
        "mac": "cmd+alt+l",
        "when": "editorTextFocus && editorLangId == 'plaintext'"
      },
      {
        "command": "rest-client.rerun-last-request",
        "key": "ctrl+alt+l",
        "mac": "cmd+alt+l",
        "when": "resourceScheme == rest-response"
      },
      {
        "command": "rest-client.cancel-request",
        "key": "ctrl+alt+q",
        "mac": "cmd+alt+q",
        "when": "editorTextFocus && editorLangId == 'http'"
      },
      {
        "command": "rest-client.cancel-request",
        "key": "ctrl+alt+q",
        "mac": "cmd+alt+q",
        "when": "editorTextFocus && editorLangId == 'plaintext'"
      },
      {
        "command": "rest-client.history",
        "key": "ctrl+alt+h",
        "mac": "cmd+alt+h"
      },
      {
        "command": "rest-client.switch-environment",
        "key": "ctrl+alt+e",
        "mac": "cmd+alt+e"
      },
      {
        "command": "rest-client.generate-codesnippet",
        "key": "ctrl+alt+c",
        "mac": "cmd+alt+c",
        "when": "editorTextFocus && editorLangId == 'http'"
      },
      {
        "command": "rest-client.generate-codesnippet",
        "key": "ctrl+alt+c",
        "mac": "cmd+alt+c",
        "when": "editorTextFocus && editorLangId == 'plaintext'"
      }
    ],
    "configuration": {
      "type": "object",
      "title": "REST Client configuration",
      "properties": {
        "rest-client.followredirect": {
          "type": "boolean",
          "default": true,
          "description": "Follow HTTP 3xx responses as redirects."
        },
        "rest-client.defaultuseragent": {
          "type": "string",
          "default": "vscode-restclient",
          "description": "If User-Agent header is omitted in request header, this value will be added as user agent for each request."
        },
        "rest-client.timeoutinmilliseconds": {
          "type": "integer",
          "default": 0,
          "description": "Timeout in milliseconds. 0 for infinity"
        },
        "rest-client.showResponseInDifferentTab": {
          "type": "boolean",
          "default": false,
          "description": "Show response in different tab"
        },
        "rest-client.rememberCookiesForSubsequentRequests": {
          "type": "boolean",
          "default": true,
          "description": "Remember cookies for subsequent requests"
        },
        "rest-client.enableTelemetry": {
          "type": "boolean",
          "default": true,
          "description": "Send out anonymous usage data"
        },
        "rest-client.excludeHostsForProxy": {
          "type": "array",
          "default": [],
          "description": "Excluded hosts when using using proxy settings"
        },
        "rest-client.fontSize": {
          "type": "number",
          "default": null,
          "description": "Controls the font size in pixels used in the response preview"
        },
        "rest-client.fontFamily": {
          "type": "string",
          "default": null,
          "description": "Controls the font family used in the response preview"
        },
        "rest-client.fontWeight": {
          "type": "string",
          "enum": [
            "normal",
            "bold",
            "bolder",
            "lighter",
            "100",
            "200",
            "300",
            "400",
            "500",
            "600",
            "700",
            "800",
            "900"
          ],
          "description": "Controls the font weight used in the response preview"
        },
        "rest-client.environmentVariables": {
          "type": "object",
          "default": {},
          "description": "Sets the environments and custom variables belongs to it (e.g., {\"production\": {\"host\": \"api.example.com\"}, \"sandbox\":{\"host\":\"sandbox.api.example.com\"}})",
          "additionalProperties": {
            "anyOf": [
              {
                "type": "object",
                "default": {},
                "description": "Sets the custom variables belong to this environment",
                "additionalProperties": {
                  "anyOf": [
                    {
                      "type": "string",
                      "description": "Value of the custom variable"
                    }
                  ]
                }
              }
            ]
          }
        }
      }
    }
  },
  "scripts": {
    "vscode:prepublish": "tsc -p ./",
    "compile": "tsc -watch -p ./",
    "postinstall": "node ./node_modules/vscode/bin/install",
    "tslint": "tslint -c tslint.json src/**/*.ts"
  },
  "devDependencies": {
    "@types/crypto-js": "^3.1.33",
    "@types/mocha": "^2.2.32",
    "@types/node": "^6.0.63",
    "mocha": "^3.2.0",
    "tslint": "^4.2.0",
    "typescript": "^2.0.3",
    "vscode": "^1.0.0"
  },
  "dependencies": {
    "applicationinsights": "^0.18.0",
    "autolinker": "^1.4.0",
    "code-highlight-linenums": "^0.2.1",
    "copy-paste": "^1.3.0",
    "crypto-js": "^3.1.9-1",
    "elegant-spinner": "^1.0.1",
    "encodeurl": "^1.0.1",
    "filesize": "^3.3.0",
    "highlight.js": "^9.6.0",
    "httpsnippet": "^1.16.5",
    "iconv-lite": "^0.4.15",
    "moment": "^2.15.1",
    "node-uuid": "^1.4.7",
    "pretty-data": "^0.40.0",
    "request": "^2.74.0",
    "tmp": "^0.0.31",
    "tough-cookie-file-store": "^1.1.1",
    "yargs": "^6.0.0"
  }
}<|MERGE_RESOLUTION|>--- conflicted
+++ resolved
@@ -2,11 +2,7 @@
   "name": "rest-client",
   "displayName": "REST Client",
   "description": "REST Client for Visual Studio Code",
-<<<<<<< HEAD
-  "version": "0.12.2-mike",
-=======
   "version": "0.12.3",
->>>>>>> 4e93168f
   "publisher": "humao",
   "author": {
     "name": "Huachao Mao",
