--- conflicted
+++ resolved
@@ -2,11 +2,7 @@
   "name": "rest-client",
   "displayName": "REST Client",
   "description": "REST Client for Visual Studio Code",
-<<<<<<< HEAD
-  "version": "0.14.4-1",
-=======
-  "version": "0.14.5",
->>>>>>> 9bc165f9
+  "version": "0.14.5-1",
   "publisher": "humao",
   "author": {
     "name": "Huachao Mao",
@@ -403,8 +399,8 @@
                 }
               }
             ]
-    }
-  },
+          }
+        },
         "rest-client.useTrunkedTransferEncodingForSendingFileContent": {
           "type": "boolean",
           "default": true,
@@ -425,7 +421,7 @@
     "@types/node": "^6.0.63",
     "mocha": "^3.2.0",
     "tslint": "^4.2.0",
-    "typescript": "^2.0.3",
+    "typescript": "^2.3.4",
     "vscode": "^1.0.0"
   },
   "dependencies": {
