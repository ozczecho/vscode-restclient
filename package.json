{
  "name": "rest-client",
  "displayName": "REST Client",
  "description": "REST Client for Visual Studio Code",
<<<<<<< HEAD
  "version": "0.14.5-1",
=======
  "version": "0.14.6",
>>>>>>> 1f19140b
  "publisher": "humao",
  "author": {
    "name": "Huachao Mao",
    "email": "huachaomao@gmail.com"
  },
  "icon": "images/rest_icon.svg",
  "galleryBanner": {
    "color": "#000000",
    "theme": "dark"
  },
  "license": "MIT",
  "bugs": {
    "url": "https://github.com/Huachao/vscode-restclient/issues",
    "email": "huachaomao@gmail.com"
  },
  "homepage": "https://github.com/Huachao/vscode-restclient/blob/master/README.md",
  "repository": {
    "type": "git",
    "url": "https://github.com/Huachao/vscode-restclient.git"
  },
  "engines": {
    "vscode": "^1.12.0"
  },
  "categories": [
    "Other",
    "Snippets",
    "Languages"
  ],
  "keywords": [
    "REST",
    "Http"
  ],
  "activationEvents": [
    "onCommand:rest-client.request",
    "onCommand:rest-client.history",
    "onCommand:rest-client.clear-history",
    "onCommand:rest-client.save-response",
    "onCommand:rest-client.save-response-body",
    "onCommand:rest-client.switch-environment",
    "onLanguage:http"
  ],
  "main": "./out/src/extension",
  "contributes": {
    "languages": [
      {
        "id": "http",
        "aliases": [
          "HTTP",
          "Http",
          "http"
        ],
        "extensions": [
          ".http",
          ".rest"
        ],
        "firstLine": "^(GET|POST|PUT|DELETE|PATCH|HEAD|OPTIONS|CONNECT|TRACE)\\s+(.*?)HTTP/[0-9\\.]+$",
        "configuration": "./language-configuration.json"
      }
    ],
    "grammars": [
      {
        "language": "http",
        "scopeName": "source.http",
        "path": "./syntaxes/http.tmLanguage"
      }
    ],
    "snippets": [
      {
        "language": "http",
        "path": "./snippets/http.json"
      },
      {
        "language": "plaintext",
        "path": "./snippets/http.json"
      }
    ],
    "commands": [
      {
        "command": "rest-client.request",
        "title": "Send Request",
        "category": "Rest Client"
      },
      {
        "command": "rest-client.rerun-last-request",
        "title": "Rerun Last Request",
        "category": "Rest Client"
      },
      {
        "command": "rest-client.cancel-request",
        "title": "Cancel Request",
        "category": "Rest Client"
      },
      {
        "command": "rest-client.switch-environment",
        "title": "Switch Environment",
        "category": "Rest Client"
      },
      {
        "command": "rest-client.history",
        "title": "View Request History",
        "category": "Rest Client"
      },
      {
        "command": "rest-client.clear-history",
        "title": "Clear Request History",
        "category": "Rest Client"
      },
      {
        "command": "rest-client.save-response",
        "title": "Save Response",
        "icon": {
          "light": "./images/save.svg",
          "dark": "./images/save-inverse.svg"
        },
        "category": "Rest Client"
      },
      {
        "command": "rest-client.save-response-body",
        "title": "Save Response Body",
        "icon": {
          "light": "./images/save-body.svg",
          "dark": "./images/save-body-inverse.svg"
        },
        "category": "Rest Client"
      },
      {
        "command": "rest-client.generate-codesnippet",
        "title": "Generate Code Snippet",
        "category": "Rest Client"
      },
      {
        "command": "rest-client.copy-codesnippet",
        "title": "Copy Code Snippet",
        "icon": {
          "light": "./images/copy.svg",
          "dark": "./images/copy-inverse.svg"
        },
        "category": "Rest Client"
      },
      {
        "command": "rest-client.copy-request-as-curl",
        "title": "Copy Request As cURL",
        "category": "Rest Client"
      }
    ],
    "menus": {
      "editor/title": [
        {
          "when": "resourceScheme == rest-response",
          "command": "rest-client.save-response",
          "group": "navigation"
        },
        {
          "when": "resourceScheme == rest-response",
          "command": "rest-client.save-response-body",
          "group": "navigation"
        },
        {
          "when": "resourceScheme == rest-code-snippet",
          "command": "rest-client.copy-codesnippet",
          "group": "navigation"
        }
      ],
      "editor/context": [
        {
          "command": "rest-client.request",
          "when": "editorTextFocus && editorLangId == http",
          "group": "rest-client@1"
        },
        {
          "command": "rest-client.generate-codesnippet",
          "when": "editorTextFocus && editorLangId == http",
          "group": "rest-client@2"
        },
        {
          "command": "rest-client.copy-request-as-curl",
          "when": "editorTextFocus && editorLangId == http",
          "group": "rest-client@3"
        }
      ]
    },
    "keybindings": [
      {
        "command": "rest-client.request",
        "key": "ctrl+alt+r",
        "mac": "cmd+alt+r",
        "when": "editorTextFocus && editorLangId == 'http'"
      },
      {
        "command": "rest-client.request",
        "key": "ctrl+alt+r",
        "mac": "cmd+alt+r",
        "when": "editorTextFocus && editorLangId == 'plaintext'"
      },
      {
        "command": "rest-client.rerun-last-request",
        "key": "ctrl+alt+l",
        "mac": "cmd+alt+l",
        "when": "editorTextFocus && editorLangId == 'http'"
      },
      {
        "command": "rest-client.rerun-last-request",
        "key": "ctrl+alt+l",
        "mac": "cmd+alt+l",
        "when": "editorTextFocus && editorLangId == 'plaintext'"
      },
      {
        "command": "rest-client.rerun-last-request",
        "key": "ctrl+alt+l",
        "mac": "cmd+alt+l",
        "when": "resourceScheme == rest-response"
      },
      {
        "command": "rest-client.cancel-request",
        "key": "ctrl+alt+q",
        "mac": "cmd+alt+q",
        "when": "editorTextFocus && editorLangId == 'http'"
      },
      {
        "command": "rest-client.cancel-request",
        "key": "ctrl+alt+q",
        "mac": "cmd+alt+q",
        "when": "editorTextFocus && editorLangId == 'plaintext'"
      },
      {
        "command": "rest-client.history",
        "key": "ctrl+alt+h",
        "mac": "cmd+alt+h"
      },
      {
        "command": "rest-client.switch-environment",
        "key": "ctrl+alt+e",
        "mac": "cmd+alt+e"
      },
      {
        "command": "rest-client.generate-codesnippet",
        "key": "ctrl+alt+c",
        "mac": "cmd+alt+c",
        "when": "editorTextFocus && editorLangId == 'http'"
      },
      {
        "command": "rest-client.generate-codesnippet",
        "key": "ctrl+alt+c",
        "mac": "cmd+alt+c",
        "when": "editorTextFocus && editorLangId == 'plaintext'"
      }
    ],
    "configuration": {
      "type": "object",
      "title": "REST Client configuration",
      "properties": {
        "rest-client.followredirect": {
          "type": "boolean",
          "default": true,
          "description": "Follow HTTP 3xx responses as redirects."
        },
        "rest-client.defaultuseragent": {
          "type": "string",
          "default": "vscode-restclient",
          "description": "If User-Agent header is omitted in request header, this value will be added as user agent for each request."
        },
        "rest-client.timeoutinmilliseconds": {
          "type": "integer",
          "default": 0,
          "description": "Timeout in milliseconds. 0 for infinity"
        },
        "rest-client.showResponseInDifferentTab": {
          "type": "boolean",
          "default": false,
          "description": "Show response in different tab"
        },
        "rest-client.rememberCookiesForSubsequentRequests": {
          "type": "boolean",
          "default": true,
          "description": "Remember cookies for subsequent requests"
        },
        "rest-client.enableTelemetry": {
          "type": "boolean",
          "default": true,
          "description": "Send out anonymous usage data"
        },
        "rest-client.excludeHostsForProxy": {
          "type": "array",
          "default": [],
          "description": "Excluded hosts when using using proxy settings"
        },
        "rest-client.fontSize": {
          "type": "number",
          "default": null,
          "description": "Controls the font size in pixels used in the response preview"
        },
        "rest-client.fontFamily": {
          "type": "string",
          "default": null,
          "description": "Controls the font family used in the response preview"
        },
        "rest-client.fontWeight": {
          "type": "string",
          "enum": [
            "normal",
            "bold",
            "bolder",
            "lighter",
            "100",
            "200",
            "300",
            "400",
            "500",
            "600",
            "700",
            "800",
            "900"
          ],
          "description": "Controls the font weight used in the response preview"
        },
        "rest-client.environmentVariables": {
          "type": "object",
          "default": {},
          "description": "Sets the environments and custom variables belongs to it (e.g., {\"production\": {\"host\": \"api.example.com\"}, \"sandbox\":{\"host\":\"sandbox.api.example.com\"}})",
          "additionalProperties": {
            "anyOf": [
              {
                "type": "object",
                "default": {},
                "description": "Sets the custom variables belong to this environment",
                "additionalProperties": {
                  "anyOf": [
                    {
                      "type": "string",
                      "description": "Value of the custom variable"
                    }
                  ]
                }
              }
            ]
          }
        },
        "rest-client.mimeAndFileExtensionMapping": {
          "type": "object",
          "default": {},
          "description": "Sets the custom mapping of mime type and file extension of saved response body (e.g., {\"application/atom+xml\": \"xml\"})"
        },
        "rest-client.previewResponseInUntitledDocument": {
          "type": "boolean",
          "default": false,
          "description": "Preview response in untitled document if set to true, otherwise displayed in html view"
        },
        "rest-client.previewResponseSetUntitledDocumentLanguageByContentType": {
          "type": "boolean",
          "default": false,
          "description": "Attempt to automatically set document language based on Content-Type header when showing each response in new tab"
        },
        "rest-client.includeAdditionalInfoInResponse": {
          "type": "boolean",
          "default": false,
          "description": "Include additional information such as request URL and response time when preview is set to use untitled document"
        },
        "rest-client.certificates": {
          "type": "object",
          "default": {},
          "description": "Certificate paths for different hosts. The path can be absolute path or relative path(relative to workspace or current http file)",
          "pattern": "^(?!http(s?)://)",
          "additionalProperties": {
            "anyOf": [
              {
                "type": "object",
                "default": {},
                "description": "Certifcate paths for specific host(e.g., foo.com, bar.org:8081), port is optional",
                "properties": {
                  "cert": {
                    "type": "string",
                    "description": "Absolute or relative path of Public x509 certificate"
                  },
                  "key": {
                    "type": "string",
                    "description": "Absolute or relative path of Private key"
                  },
                  "pfx": {
                    "type": "string",
                    "description": "Absolute or relative path of PKCS #12 certificate"
                  },
                  "passphrase": {
                    "type": "string",
                    "description": "[Optional] A string of passphrase for the private key or pfx"
                  }
                },
                "dependencies": {
                  "cert": [
                    "key"
                  ],
                  "key": [
                    "cert"
                  ]
                }
              }
            ]
          }
        },
        "rest-client.useTrunkedTransferEncodingForSendingFileContent": {
          "type": "boolean",
          "default": true,
          "description": "Use trunked transfer encoding for sending file content as request body"
        }
      }
    }
  },
  "scripts": {
    "vscode:prepublish": "tsc -p ./",
    "compile": "tsc -watch -p ./",
    "postinstall": "node ./node_modules/vscode/bin/install",
    "tslint": "tslint -c tslint.json src/**/*.ts"
  },
  "devDependencies": {
    "@types/crypto-js": "^3.1.33",
    "@types/mocha": "^2.2.32",
    "@types/node": "^6.0.63",
    "mocha": "^3.2.0",
    "tslint": "^4.2.0",
    "typescript": "^2.3.4",
    "vscode": "^1.0.0"
  },
  "dependencies": {
    "applicationinsights": "^0.18.0",
    "autolinker": "^1.4.0",
    "code-highlight-linenums": "^0.2.1",
    "combined-stream": "^1.0.5",
    "copy-paste": "^1.3.0",
    "crypto-js": "^3.1.9-1",
    "elegant-spinner": "^1.0.1",
    "encodeurl": "^1.0.1",
    "filesize": "^3.3.0",
    "highlight.js": "^9.6.0",
    "httpsnippet": "^1.16.5",
    "iconv-lite": "^0.4.15",
    "mime-types": "^2.1.14",
    "moment": "^2.15.1",
    "node-uuid": "^1.4.7",
    "pretty-data": "^0.40.0",
    "request": "^2.81.0",
    "tmp": "^0.0.31",
    "tough-cookie-file-store": "^1.1.1",
    "yargs": "^6.0.0"
  }
}<|MERGE_RESOLUTION|>--- conflicted
+++ resolved
@@ -2,11 +2,7 @@
   "name": "rest-client",
   "displayName": "REST Client",
   "description": "REST Client for Visual Studio Code",
-<<<<<<< HEAD
-  "version": "0.14.5-1",
-=======
   "version": "0.14.6",
->>>>>>> 1f19140b
   "publisher": "humao",
   "author": {
     "name": "Huachao Mao",
